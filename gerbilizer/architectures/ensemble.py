--- conflicted
+++ resolved
@@ -18,61 +18,41 @@
         """
         super().__init__()
 
-        # load in the models from config
-<<<<<<< HEAD
-        for model_config in config['MODELS']:
-            if 'OUTPUT_COV' not in model_config:
-                raise ValueError('Ensembling not yet available for models without uncertainty estimates.')
-=======
         for model_config in config["MODELS"]:
             if "OUTPUT_COV" not in model_config:
                 raise ValueError(
                     "Ensembling not yet available for models without uncertainty estimates."
                 )
-            model, _ = build_model(model_config)
-            models.append(model)
->>>>>>> 5d0844c7
 
-            if 'WEIGHTS_PATH' not in model_config:
-                raise ValueError('Cannot construct ensemble! Not all models have config paramter `WEIGHTS_PATH`.')
-
-<<<<<<< HEAD
+            if "WEIGHTS_PATH" not in model_config:
+                raise ValueError(
+                    "Cannot construct ensemble! Not all models have config paramter `WEIGHTS_PATH`."
+                    )
 
         self.models = nn.ModuleList(built_models)
-        self.average_outputs = bool(config.get('AVERAGE_OUTPUTS'))
-=======
         self.average_outputs = bool(config.get("AVERAGE_OUTPUTS"))
->>>>>>> 5d0844c7
 
-
-    @classmethod
-    def from_ensemble_dir(cls, ensemble_dir):
-        """
-        Load in an ensemble of models.
-        """
-        # load in jsons
-        config_paths = sorted(pathlib.Path(ensemble_dir).glob("*/config.json"))
-        # load in model weights
-        configs = []
-        for path in config_paths:
-            configs.append(build_config(str(path)))
-        # call regular constructor
-        ensemble = cls({"MODELS": configs})
-        # load state dict for each model
-<<<<<<< HEAD
-        # for model, config in zip(ensemble.models, configs):
-        #     if 'WEIGHTS_PATH' not in config:
-        #         raise ValueError('Cannot construct ensemble! Not all models have config paramter `WEIGHTS_PATH`.')
-        #     model.load_state_dict(torch.load(config['WEIGHTS_PATH']))
-=======
-        for model, config in zip(ensemble.models, configs):
-            if "WEIGHTS_PATH" not in config:
-                raise ValueError(
-                    "Cannot construct ensemble! Not all models have config paramter `WEIGHTS_PATH`."
-                )
-            model.load_state_dict(torch.load(config["WEIGHTS_PATH"]))
->>>>>>> 5d0844c7
-        return ensemble
+#     @classmethod
+#     def from_ensemble_dir(cls, ensemble_dir):
+#         """
+#         Load in an ensemble of models.
+#         """
+#         # load in jsons
+#         config_paths = sorted(pathlib.Path(ensemble_dir).glob("*/config.json"))
+#         # load in model weights
+#         configs = []
+#         for path in config_paths:
+#             configs.append(build_config(str(path)))
+#         # call regular constructor
+#         ensemble = cls({"MODELS": configs})
+#         # load state dict for each model
+#         # for model, config in zip(ensemble.models, configs):
+#         #     if "WEIGHTS_PATH" not in config:
+#         #         raise ValueError(
+#         #             "Cannot construct ensemble! Not all models have config paramter `WEIGHTS_PATH`."
+#         #         )
+#         #     model.load_state_dict(torch.load(config["WEIGHTS_PATH"]))
+#         return ensemble
 
     def forward(self, x):
         # return mean and cholesky covariance of gaussian mixture
