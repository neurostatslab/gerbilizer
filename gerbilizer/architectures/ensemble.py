--- conflicted
+++ resolved
@@ -33,14 +33,8 @@
         """
         super().__init__(config, output_factory)
 
-<<<<<<< HEAD
         # check that each model has the correct output type
         for model in built_models:
-=======
-        for model_config, model in zip(
-            config["MODEL_PARAMS"]["CONSTITUENT_MODELS"], built_models
-        ):
->>>>>>> aacc5500
             output_type = model.output_factory.output_type
             if not issubclass(output_type, ProbabilisticOutput):
                 raise ValueError(
@@ -49,7 +43,7 @@
                     "`ProbabilisticOutput`."
                 )
 
-        self.models= nn.ModuleList(built_models)
+        self.models = nn.ModuleList(built_models)
 
     def load_weights(self, best_weights_path = None, use_final_weights: bool = False):
         """
