import argparse
import os
from os import path
import time

import h5py
import numpy as np
from gerbilizer.outputs.base import Unit

from gerbilizer.training.configs import build_config
from gerbilizer.training.trainer import Trainer


def get_args():
    parser = argparse.ArgumentParser()

    # Configs can be provided as either a name, which then references an entry in the dictionary
    # located in configs.py, or as a path to a JSON file, when then uses the entries in that file
    # to override the default configuration entries.

    parser.add_argument(
        "--config",
        type=str,
        help="Used to specify model configuration via a JSON file.",
    )

    parser.add_argument(
        "--data",
        type=str,
        help="Path to directory containing train, test, and validation datasets or single h5 file for inference",
    )

    parser.add_argument(
        "--save_path",
        type=str,
        required=False,
        default=path.abspath("."),
        help="Directory for trained models' weights",
    )

    parser.add_argument(
        "--eval", action="store_true", help="Flag for running inference on the model."
    )

    parser.add_argument(
        "-o",
        "--output_path",
        type=str,
        required=False,
        help="When performing inference, location to store model output.",
    )

    parser.add_argument(
        "--bare",
        action="store_true",
        required=False,
        help=(
            "By default, this script creates a nested directory structure in "
            "which to store model output. This flag overrides this behavior, placing "
            "output like saved weights directly in the directory provided."
        ),
    )

    args = parser.parse_args()
    validate_args(args)
    return args


def next_available_job_id(model_name, save_dir):
    job_dir = path.join(save_dir, "trained_models", model_name)
    if not path.exists(job_dir):
        return 1
    else:
        dirs = [f for f in os.listdir(job_dir) if path.isdir(path.join(job_dir, f))]
        # Finds the highest job id and adds 1, defualts to 1 if there are no existing jobs
        # TODO: is it worth removing the assumption that all of these names will be parsable as ints?
        return 1 if not dirs else 1 + max(int(d) for d in dirs)


def validate_args(args):
    if args.config is None:
        raise ValueError("No config file provided.")

    if not path.exists(args.config):
        raise ValueError(
            f"Requested config JSON file could not be found: {args.config}"
        )

    if args.save_path is None:
        raise ValueError("No save path (trained model storage location) provided.")

    # Although it's somewhat inappropriate, I've elected to load config JSON here because a
    # thorough validation of the user input involves validating the presently unloaded JSON
    args.config_data = build_config(args.config)

    if args.data is None:
        if "DATAFILE_PATH" not in args.config_data["DATA"]:
            raise ValueError(f"Error: no data files provided")
        else:
            args.data = args.config_data["DATA"]["DATAFILE_PATH"]

    args.job_id = next_available_job_id(
        args.config_data["GENERAL"]["CONFIG_NAME"], args.save_path
    )
    # Useful for sweeps
    if "JOB_ID" in args.config_data["GENERAL"]:
        args.job_id = args.config_data["GENERAL"]["JOB_ID"]

    # place output directly into directory user provides if bare flag is enabled
    if args.bare:
        args.model_dir = args.save_path
    else:
        if not path.exists(args.save_path):
            os.makedirs(args.save_path)
        args.model_dir = path.join(
            args.save_path,
            "trained_models",
            args.config_data["GENERAL"]["CONFIG_NAME"],
            f"{args.job_id:0>5d}",
        )


def run_eval(args: argparse.Namespace, trainer: Trainer):
    # expects args.data to point toward a file rather than a directory
    # In this case, all three h5py.File objects held by the Trainer are None
    data_path = args.data
    arena_dims: tuple[float, float] = args.config_data["DATA"]["ARENA_DIMS"]
    if not (data_path.endswith(".h5") or data_path.endswith(".hdf5")):
        raise ValueError(
            "--data argument should point to an HDF5 file with .h5 or .hdf5 file extension"
        )
    if args.output_path is not None:
        dest_path = args.output_path
    else:
        dest_path = data_path.split(".h5")[0] + "_preds.h5"

    with h5py.File(dest_path, "w") as dest:
        # Copy true locations, if available
        with h5py.File(data_path, "r") as source:
            n_vox = (
                len(source["len_idx"]) - 1
                if "len_idx" in source
                else len(source["vocalizations"])
            )
            if "locations" in source:
                source.copy(source["locations"], dest["/"], "locations")
            if "room_dims" in source:
                arena_dims = None
                source.copy(source["room_dims"], dest["/"], "room_dims")

        preds = dest.create_dataset("point_predictions", shape=(n_vox, 2), dtype=np.float32)

        start_time = time.time()
<<<<<<< HEAD
        for n, result in enumerate(
            trainer.eval_on_dataset(data_path, arena_dims=arena_dims)
        ):
            preds[n] = result.point_estimate(units=Unit.MM).cpu().numpy().squeeze()
            if (n + 1) % 100 == 0:
                est_speed = (n + 1) / (time.time() - start_time)
                remaining_items = n_vox - n
=======
        n_added = 0
        for result in iter(trainer.eval_on_dataset(data_path, arena_dims=arena_dims)):
            print(result.shape)
            preds[n_added:n_added + len(result)] = result
            n_added += len(result)
            if (len(result) == 1 and (n_added + 1) % 100 == 0) or len(result) > 1:
                est_speed = n_added / (time.time() - start_time)
                remaining_items = n_vox - n_added
>>>>>>> 590d70fd
                remaining_time = remaining_items / est_speed
                print(
                    f"Evaluation progress: {n_added+1}/{n_vox}. Est. remaining time: {int(remaining_time):d}s"
                )
        print("Done")


def run(args):
    weights = args.config_data.get("WEIGHTS_PATH", None)

    # This modifies args.config_data['WEIGHTS_PATH']
    trainer = Trainer(
        data_dir=args.data,
        model_dir=args.model_dir,
        config_data=args.config_data,
        eval_mode=args.eval,
    )

    if weights is not None:
        trainer.load_weights(weights)

    if args.eval:
        run_eval(args, trainer)
    else:
        # Assume all keys with defualt entries in config.py are present
        num_epochs = args.config_data["OPTIMIZATION"]["NUM_EPOCHS"]
        for _ in range(num_epochs):
            trainer.train_epoch()
            trainer.eval_validation()
        trainer.finalize()


if __name__ == "__main__":
    args = get_args()
    run(args)<|MERGE_RESOLUTION|>--- conflicted
+++ resolved
@@ -151,24 +151,16 @@
         preds = dest.create_dataset("point_predictions", shape=(n_vox, 2), dtype=np.float32)
 
         start_time = time.time()
-<<<<<<< HEAD
-        for n, result in enumerate(
-            trainer.eval_on_dataset(data_path, arena_dims=arena_dims)
-        ):
-            preds[n] = result.point_estimate(units=Unit.MM).cpu().numpy().squeeze()
-            if (n + 1) % 100 == 0:
-                est_speed = (n + 1) / (time.time() - start_time)
-                remaining_items = n_vox - n
-=======
+
         n_added = 0
         for result in iter(trainer.eval_on_dataset(data_path, arena_dims=arena_dims)):
-            print(result.shape)
-            preds[n_added:n_added + len(result)] = result
-            n_added += len(result)
-            if (len(result) == 1 and (n_added + 1) % 100 == 0) or len(result) > 1:
+            batch_size = result.batch_size
+            point_ests = result.point_estimate(units=Unit.MM).cpu().numpy()
+            preds[n_added:n_added + batch_size] = point_ests
+            n_added += batch_size
+            if (batch_size == 1 and (n_added + 1) % 100 == 0) or batch_size > 1:
                 est_speed = n_added / (time.time() - start_time)
                 remaining_items = n_vox - n_added
->>>>>>> 590d70fd
                 remaining_time = remaining_items / est_speed
                 print(
                     f"Evaluation progress: {n_added+1}/{n_vox}. Est. remaining time: {int(remaining_time):d}s"
