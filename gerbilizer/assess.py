--- conflicted
+++ resolved
@@ -280,7 +280,6 @@
 
     config_data = build_config(args.config)
 
-<<<<<<< HEAD
     model, _ = build_model(config_data)
 
     best_weights_path = config_data.get("WEIGHTS_PATH", None)
@@ -289,17 +288,6 @@
         use_final_weights=args.use_final
         )
 
-=======
-    # load the model
-    weights_path = config_data.get("WEIGHTS_PATH", None)
-    if args.use_final and weights_path is not None:
-        weights_path = weights_path.replace("best", "final")
-
-    # if not weights_path:
-    #     raise ValueError(
-    #         f"Cannot evaluate model as the config stored at {args.config} doesn't include path to weights."
-    #     )
->>>>>>> aacc5500
     device = "cuda:0" if torch.cuda.is_available() else "cpu"
     if device == "cpu":
         config_data["GENERAL"]["DEVICE"] = "cpu"
