"""
Assess covariance models on a dataset, tracking metrics like mean error,
area of the 95% confidence set for each prediction
and whether the true value was in that set, etc.
"""
import argparse
import logging

from pathlib import Path
from typing import Union

import h5py
import numpy as np
import torch

from matplotlib import pyplot as plt
from torch.utils.data import DataLoader

from gerbilizer.architectures.ensemble import GerbilizerEnsemble
from gerbilizer.calibration import CalibrationAccumulator
from gerbilizer.training.dataloaders import GerbilVocalizationDataset
from gerbilizer.training.configs import build_config
from gerbilizer.util import make_xy_grids, subplots
from gerbilizer.training.models import build_model, unscale_output

logging.getLogger("matplotlib").setLevel(logging.WARNING)

FIRST_N_VOX_TO_PLOT = 16


def plot_results(f: h5py.File):
    """
    Create and save plots of calibration curve, error distributions, etc.
    """
    output = f["scaled_output"][:]
    means = np.zeros((f["scaled_output"][:].shape[0], 2))
    # output is a mean and a cov
    if output[0].shape == (3, 2):
        means = output[:, 0]
    # batch of means and covariances (like from an ensemble)
    elif output[0].shape[1:] == (3, 2):
        means = output[:, :, 0].mean(axis=-2)
    # just a mean
    elif output[0].shape == (2,):
        means = output
    else:
        logging.warn(
            "Automatically plotting results not supported for models that output a pmf! Skipping..."
        )
        return

    errs = np.linalg.norm(means - f["scaled_locations"][:], axis=-1)
    fig, axs = subplots(5, sharex=False, sharey=False)
    (err_ax, calib_ax, cset_area_ax, cset_radius_ax, dist_ax) = axs

    err_ax.hist(errs)
    err_ax.set_xlabel("errors (mm)")
    err_ax.set_ylabel("counts")
    err_ax.set_title("error distribution")

    calib_ax.plot(np.linspace(0, 1, 11), f.attrs["calibration_curve"][:], "bo")
    calib_ax.set_xlabel("probability assigned to region")
    calib_ax.set_ylabel("proportion of locations in the region")
    calib_ax.set_title("calibration curve")

    cset_area_ax.hist(f["confidence_set_areas"][:])
    cset_area_ax.set_xlabel("confidence set area (mm^2)")
    cset_area_ax.set_ylabel("counts")
    cset_area_ax.set_title("confidence set area distribution")

    cset_radius_ax.plot(np.sqrt(f["confidence_set_areas"][:]), errs, "bo")
    cset_radius_ax.set_xlabel("square root confidence set area (mm)")
    cset_radius_ax.set_ylabel("error (mm)")
    cset_radius_ax.set_title("sqrt confidence set area vs error")

    dist_ax.plot(f["distances_to_furthest_point"][:], errs, "bo")
    dist_ax.set_xlabel("distance to furthest point in confidence set (mm)")
    dist_ax.set_ylabel("error (mm)")
    dist_ax.set_title("distance to furthest point vs error")

    return fig, axs


def assess_model(
    model,
    dataloader: DataLoader,
    outfile: Union[Path, str],
    arena_dims: tuple,
    device="cuda:0",
    visualize=False,
):
    """
    Assess the provided model with uncertainty, storing model output as well as
    info like error, confidence sets, and a calibration curve in the h5 format
    at path `outfile`.

    Optionally, visualize confidence sets a few times throughout training.
    """
    outfile = Path(outfile)

    N = dataloader.dataset.n_vocalizations
    LOC_SHAPE = (N, 2)

    with h5py.File(outfile, "w") as f:
        raw_locations = f.create_dataset("raw_locations", shape=LOC_SHAPE)
        scaled_locations = f.create_dataset("scaled_locations", shape=LOC_SHAPE)

        raw_output = (
            []
        )  # don't initialize a dataset bc we don't know model output shape
        scaled_output = []

        ca = CalibrationAccumulator(arena_dims)

        model.eval()
        with torch.no_grad():
            for idx, (audio, location) in enumerate(dataloader):
                audio = audio.to(device)
                output = model(audio)
                np_output = output.cpu().numpy()

                raw_output.append(np_output)
                raw_locations[idx] = location

                # unscale location from [-1, 1] square to units in arena (in mm)
                A = 0.5 * np.diag(arena_dims)  # rescaling matrix
                b = 0.5 * np.array(arena_dims)  # recentering vector
                scaled_location = A.dot(location.cpu().numpy().squeeze()) + b
                scaled_locations[idx] = scaled_location

                # some locations in the gpup finetune validation set
                # have y-coordinates outside the arena. Here we clip them
                scaled_location = np.minimum(scaled_location, arena_dims)

                # process mean + cov matrix from model output, unscaling to
                # arena size from [-1, 1] square
                unscaled_output = unscale_output(np_output, arena_dims).squeeze()
                scaled_output.append(unscaled_output)

                # other useful info
                ca.calculate_step(unscaled_output, scaled_location)

                if visualize and idx == FIRST_N_VOX_TO_PLOT:
                    # plot the densities
                    visualize_dir = outfile.parent / "pmfs_visualized"
                    visualize_dir.mkdir(exist_ok=True, parents=True)
                    visualize_outfile = visualize_dir / f"{outfile.stem}_visualized.png"

                    sets_to_plot = ca.confidence_sets[:idx]
                    associated_locations = scaled_locations[:idx]

                    _, axs = subplots(len(sets_to_plot))

                    xgrid, ygrid = make_xy_grids(
                        arena_dims, shape=sets_to_plot[0].shape, return_center_pts=True
                    )
                    for i, ax in enumerate(axs):
                        ax.set_title(f"vocalization {i}")
                        ax.contourf(xgrid, ygrid, sets_to_plot[i])
                        # add a red dot indicating the true location
                        ax.plot(*associated_locations[i], "ro")
                        ax.set_aspect("equal", "box")

                    plt.savefig(visualize_outfile)
                    print(f"Model output visualized at file {visualize_outfile}")

        results = ca.results()
        f.attrs["calibration_curve"] = results["calibration_curve"]

        f.create_dataset("raw_output", data=np.array(raw_output))
        f.create_dataset("scaled_output", data=np.array(scaled_output))

        # array-like quantities outputted by the calibration accumulator
        OUTPUTS = (
            "confidence_sets",
            "confidence_set_areas",
            "location_in_confidence_set",
            "distances_to_furthest_point",
        )
        for output_name in OUTPUTS:
            f.create_dataset(output_name, data=results[output_name])

        _, axs = plot_results(f)
        plt.tight_layout()
        plt.savefig(Path(outfile).parent / f"{Path(outfile).stem}_results.png")

    print(f"Model output saved to {outfile}")


if __name__ == "__main__":
    parser = argparse.ArgumentParser()
    parser.add_argument(
        "--config",
        type=str,
        required=True,
        help="Used to specify model configuration via a JSON file.",
    )

    parser.add_argument(
        "--data",
        type=str,
        required=True,
        help="Path to an h5 file on which to assess the model",
    )

    parser.add_argument(
        "-o",
        "--outfile",
        type=str,
        required=True,
        help="Path at which to store results. Must be an h5 file.",
    )

    parser.add_argument(
        "--visualize",
        action="store_true",
        help="Include flag to plot confidence sets occasionally during assessment.",
    )

    args = parser.parse_args()

    if not Path(args.config).exists():
        raise ValueError(
            f"Requested config JSON file could not be found: {args.config}"
        )

    config_data = build_config(args.config)

    # load the model
<<<<<<< HEAD
    weights_path = config_data.get('WEIGHTS_PATH')
    # if not weights_path:
    #     raise ValueError(
    #         f"Cannot evaluate model as the config stored at {args.config} doesn't include path to weights."
    #     )
    device = "cuda:0" if torch.cuda.is_available() else "cpu"
    if device == "cpu":
        config_data['DEVICE'] = 'cpu'
    # if the config data describes a gerbilizerEnsemble,
    # we can't use the build_model function currently due to my (Aman) bad
    # coding creaing a circular import. whoops. this is a cheap workaround.
    if config_data.get('MODELS'):
        model = GerbilizerEnsemble(config_data)
    else:
        model, _ = build_model(config_data)
    # weights = torch.load(weights_path, map_location=device)
    # model.load_state_dict(weights, strict=False)
=======
    weights_path = config_data.get("WEIGHTS_PATH")
    if not weights_path:
        raise ValueError(
            f"Cannot evaluate model as the config stored at {args.config} doesn't include path to weights."
        )
    device = "cuda:0" if torch.cuda.is_available() else "cpu"
    if device == "cpu":
        config_data["DEVICE"] = "cpu"
    model, _ = build_model(config_data)
    weights = torch.load(weights_path, map_location=device)
    model.load_state_dict(weights, strict=False)
>>>>>>> 5d0844c7

    arena_dims = (config_data["ARENA_WIDTH"], config_data["ARENA_LENGTH"])
    dataset = GerbilVocalizationDataset(
        str(args.data),
        arena_dims=arena_dims,
        make_xcorrs=config_data["COMPUTE_XCORRS"],
        crop_length=config_data.get("CROP_LENGTH", None),
        sequential=True,
    )

    dataloader = DataLoader(dataset, batch_size=1, shuffle=False)

    # make the parent directories for the desired outfile if they don't exist
    parent = Path(args.outfile).parent
    parent.mkdir(exist_ok=True, parents=True)

    assess_model(
        model,
        dataloader,
        args.outfile,
        arena_dims,
        device=device,
        visualize=args.visualize,
    )<|MERGE_RESOLUTION|>--- conflicted
+++ resolved
@@ -227,37 +227,20 @@
     config_data = build_config(args.config)
 
     # load the model
-<<<<<<< HEAD
-    weights_path = config_data.get('WEIGHTS_PATH')
+    weights_path = config_data.get("WEIGHTS_PATH")
+
     # if not weights_path:
     #     raise ValueError(
     #         f"Cannot evaluate model as the config stored at {args.config} doesn't include path to weights."
     #     )
     device = "cuda:0" if torch.cuda.is_available() else "cpu"
     if device == "cpu":
-        config_data['DEVICE'] = 'cpu'
-    # if the config data describes a gerbilizerEnsemble,
-    # we can't use the build_model function currently due to my (Aman) bad
-    # coding creaing a circular import. whoops. this is a cheap workaround.
-    if config_data.get('MODELS'):
-        model = GerbilizerEnsemble(config_data)
-    else:
-        model, _ = build_model(config_data)
-    # weights = torch.load(weights_path, map_location=device)
-    # model.load_state_dict(weights, strict=False)
-=======
-    weights_path = config_data.get("WEIGHTS_PATH")
-    if not weights_path:
-        raise ValueError(
-            f"Cannot evaluate model as the config stored at {args.config} doesn't include path to weights."
-        )
-    device = "cuda:0" if torch.cuda.is_available() else "cpu"
-    if device == "cpu":
         config_data["DEVICE"] = "cpu"
+
     model, _ = build_model(config_data)
-    weights = torch.load(weights_path, map_location=device)
-    model.load_state_dict(weights, strict=False)
->>>>>>> 5d0844c7
+    if weights_path:
+        weights = torch.load(weights_path, map_location=device)
+        model.load_state_dict(weights, strict=False)
 
     arena_dims = (config_data["ARENA_WIDTH"], config_data["ARENA_LENGTH"])
     dataset = GerbilVocalizationDataset(
